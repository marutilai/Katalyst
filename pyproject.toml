[project]
name = "katalyst"
version = "0.9.1"
description = "A terminal coding agent for Python."
authors = [{name = "Maruti Agarwal", email = "marutiagarwal@gmail.com"}]
readme = "README.md"
license = "MIT"
requires-python = ">=3.12,<3.14"
dependencies = [
    "openai==1.97.0",
    "langgraph==0.5.3",
    "langchain-core==0.3.69",
    "python-dotenv==1.1.1",
    "langchain-openai==0.3.28",
    "pathspec==0.12.1",
    "tree-sitter==0.21.3",
    "tree-sitter-languages==1.10.2",
    "rich==14.0.0",
    "instructor==1.10.0",
    "bm25s==0.2.13",
    "langchain-ollama==0.3.5",
    "langchain-anthropic==0.3.17",
    "simple-term-menu==1.6.6",
    "langgraph-checkpoint-sqlite==2.0.10",
    "langmem==0.0.28",
    "langgraph-supervisor (>=0.0.28,<0.0.29)",
    "jupyter-client>=8.6.0",
    "ipykernel>=6.29.0",
    "opentelemetry-exporter-otlp (>=1.36.0,<2.0.0)",
    "openinference-instrumentation-langchain (>=0.1.49,<0.2.0)",
<<<<<<< HEAD
    "pandas>=2.2.0",
    "numpy>=2.0.0",
    "matplotlib>=3.9.0",
    "seaborn>=0.13.0",
    "scikit-learn>=1.5.0",
    "optuna>=3.6.0",
=======
    "litellm>=1.52.0",
    "langchain-litellm>=0.1.0",
>>>>>>> b1938965
]

[project.scripts]
katalyst = "katalyst.app.main:main"

[project.optional-dependencies]
test = [
    "pytest==8.4.0",
    "pytest-cov==6.2.1",
    "pytest-asyncio==1.0.0",
]

[build-system]
requires = ["setuptools", "wheel"]
build-backend = "setuptools.build_meta"

[tool.poetry]
packages = [
    { include = "katalyst", from = "src" }
]

[tool.poetry.dependencies]
python = ">=3.12,<3.14"
openai = "1.97.0"
langgraph = "0.5.3"
langchain-core = "0.3.69"
python-dotenv = "1.1.1"
langchain-openai = "0.3.28"
pathspec = "0.12.1"
tree-sitter = "0.21.3"
tree-sitter-languages = "1.10.2"
rich = "14.0.0"
pytest = "8.4.0"
instructor = "1.10.0"
pytest-cov = "6.2.1"
pytest-asyncio = "1.0.0"
thefuzz = "0.22.1"
bm25s = "0.2.13"
langchain-ollama = "0.3.5"
langchain-anthropic = "0.3.17"
simple-term-menu = "1.6.6"
langgraph-checkpoint-sqlite = "2.0.10"
jupyter-client = "^8.6.0"
ipykernel = "^6.29.0"
langmem = "0.0.28"
<<<<<<< HEAD
pandas = "^2.2.0"
numpy = "^2.0.0"
matplotlib = "^3.9.0"
seaborn = "^0.13.0"
scikit-learn = "^1.5.0"
optuna = "^3.6.0"
=======
litellm = ">=1.52.0"
langchain-litellm = ">=0.1.0"
>>>>>>> b1938965


[tool.setuptools.packages.find]
where = ["src"]

[tool.pytest.ini_options]
testpaths = ["tests"]
pythonpath = ["src"]<|MERGE_RESOLUTION|>--- conflicted
+++ resolved
@@ -28,17 +28,14 @@
     "ipykernel>=6.29.0",
     "opentelemetry-exporter-otlp (>=1.36.0,<2.0.0)",
     "openinference-instrumentation-langchain (>=0.1.49,<0.2.0)",
-<<<<<<< HEAD
     "pandas>=2.2.0",
     "numpy>=2.0.0",
     "matplotlib>=3.9.0",
     "seaborn>=0.13.0",
     "scikit-learn>=1.5.0",
     "optuna>=3.6.0",
-=======
     "litellm>=1.52.0",
     "langchain-litellm>=0.1.0",
->>>>>>> b1938965
 ]
 
 [project.scripts]
@@ -84,17 +81,14 @@
 jupyter-client = "^8.6.0"
 ipykernel = "^6.29.0"
 langmem = "0.0.28"
-<<<<<<< HEAD
 pandas = "^2.2.0"
 numpy = "^2.0.0"
 matplotlib = "^3.9.0"
 seaborn = "^0.13.0"
 scikit-learn = "^1.5.0"
 optuna = "^3.6.0"
-=======
 litellm = ">=1.52.0"
 langchain-litellm = ">=0.1.0"
->>>>>>> b1938965
 
 
 [tool.setuptools.packages.find]
