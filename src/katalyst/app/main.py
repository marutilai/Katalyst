--- conflicted
+++ resolved
@@ -43,7 +43,6 @@
 
 # Load environment variables from .env file
 load_dotenv()
-
 
 
 def maybe_show_welcome():
@@ -296,8 +295,7 @@
                     if task_manager.clear():
                         console.print("[green]Todo list cleared.[/green]")
                     else:
-                        console.print("[yellow]Note: Could not clear todo list.[/yellow]"
-                    )
+                        console.print("[yellow]Note: Could not clear todo list.[/yellow]")
 
                 except sqlite3.Error as e:
                     logger.error(f"Database error while clearing checkpoint: {e}")
@@ -361,119 +359,9 @@
                     status="error",
                     title="Execution Error",
                 )
-<<<<<<< HEAD
                 continue
             logger.info(
                 "\n==================== 🎉🎉🎉  KATALYST RUN COMPLETE  🎉🎉🎉 ===================="
-=======
-            continue
-        elif user_input == "/exit":
-            print("Goodbye!")
-            break
-        logger.debug(
-            "\n==================== 🚀🚀🚀  KATALYST RUN START  🚀🚀🚀 ===================="
-        )
-        logger.debug(f"[MAIN_REPL] Starting new task: '{user_input}'")
-        # Only pass new input for this turn; let checkpointer handle memory
-
-        current_input = {
-            "task": user_input,
-            "auto_approve": config.AUTO_APPROVE,
-            "project_root_cwd": os.getcwd(),
-            "user_input_fn": user_input_fn,
-            "messages": [
-                HumanMessage(content=user_input)
-            ],  # Add message for supervisor
-        }
-        final_state = None
-        try:
-            # Wrap graph execution with cancellation support
-            final_state = execution_controller.wrap_execution(
-                graph.invoke, current_input, graph_config
-            )
-        except KeyboardInterrupt:
-            # Handle ESC or Ctrl+C
-            msg = "Execution cancelled by user. Ready for new command."
-            logger.info(f"[USER_CANCEL] {msg}")
-            input_handler.show_status(msg, status="warning", title="Cancelled")
-            execution_controller.reset()
-            continue
-        except GraphRecursionError:
-            msg = (
-                f"Recursion limit ({config['recursion_limit']}) reached. "
-                "The agent is likely in a loop. Please simplify the task or "
-                "increase the KATALYST_RECURSION_LIMIT environment variable if needed."
-            )
-            logger.error(f"[GUARDRAIL] {msg}")
-            input_handler.show_status(
-                msg, status="error", title="Recursion Limit Exceeded"
-            )
-            continue
-        except Exception as e:
-            logger.exception("An error occurred during graph execution.")
-            input_handler.show_status(
-                f"An unexpected error occurred: {e}",
-                status="error",
-                title="Execution Error",
-            )
-            continue
-        # Check if the agent needs user input
-        if final_state and final_state.get("needs_user_input"):
-            # Handle user input requirement
-            user_input_info = final_state.get("user_input_required", {})
-            question = user_input_info.get("question", "Agent needs input")
-            suggested_responses = user_input_info.get("suggested_responses", [])
-            
-            logger.info(f"[MAIN_REPL] Agent needs user input: {question}")
-            
-            # Use the input handler to get user response
-            user_response = input_handler.prompt_with_suggestions(
-                question=question,
-                suggestions=suggested_responses,
-                allow_custom=True,
-                show_descriptions=False
-            )
-            
-            # Resume execution with the user's response
-            logger.info(f"[MAIN_REPL] Resuming execution with user response: {user_response}")
-            
-            # Update state with user response and clear the user input flag
-            resume_input = {
-                "user_input_response": user_response,
-                "needs_user_input": False,
-                "user_input_required": None,
-            }
-            
-            try:
-                # Continue execution from where we left off
-                final_state = execution_controller.wrap_execution(
-                    graph.invoke, resume_input, graph_config
-                )
-            except KeyboardInterrupt:
-                # Handle ESC or Ctrl+C
-                msg = "Execution cancelled by user. Ready for new command."
-                logger.info(f"[USER_CANCEL] {msg}")
-                input_handler.show_status(msg, status="warning", title="Cancelled")
-                execution_controller.reset()
-                continue
-            except Exception as e:
-                logger.exception("An error occurred during graph resume.")
-                input_handler.show_status(
-                    f"An unexpected error occurred during resume: {e}",
-                    status="error",
-                    title="Execution Error",
-                )
-                continue
-        
-        logger.debug(
-            "\n==================== 🎉🎉🎉  KATALYST RUN COMPLETE  🎉🎉🎉 ===================="
-        )
-        if final_state:
-            print_run_summary(final_state, input_handler)
-        else:
-            input_handler.show_status(
-                "The agent run did not complete successfully.", status="error"
->>>>>>> c7c81970
             )
             if final_state:
                 print_run_summary(final_state, input_handler)
@@ -495,4 +383,4 @@
 
 
 if __name__ == "__main__":
-    main()+    main() 